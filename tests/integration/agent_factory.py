--- conflicted
+++ resolved
@@ -91,13 +91,8 @@
             ai_goals=[ai_goal],
         )
         ai_config.command_registry = command_registry
-<<<<<<< HEAD
-        system_prompt = ai_config.construct_full_prompt()
-        Config().set_continuous_mode(False)
-=======
         system_prompt = ai_config.construct_full_prompt(agent_test_config)
         agent_test_config.set_continuous_mode(False)
->>>>>>> 76320677
         agents.append(
             Agent(
                 ai_name="File System Agent",
@@ -259,11 +254,7 @@
             "1- Run test.py using the execute_python_file command.",
             "2- Read code.py using the read_file command.",
             "3- Modify code.py using the write_to_file command."
-<<<<<<< HEAD
-            "Repeat step 1, 2 and 3 until test.py runs without errors.",
-=======
             "Repeat step 1, 2 and 3 until test.py runs without errors. Do not modify the test.py file.",
->>>>>>> 76320677
         ],
         [
             "1- Run test.py.",
@@ -282,13 +273,8 @@
         )
         command_registry = get_command_registry(agent_test_config)
         ai_config.command_registry = command_registry
-<<<<<<< HEAD
-        system_prompt = ai_config.construct_full_prompt()
-        Config().set_continuous_mode(False)
-=======
         system_prompt = ai_config.construct_full_prompt(agent_test_config)
         agent_test_config.set_continuous_mode(False)
->>>>>>> 76320677
         agents.append(
             Agent(
                 ai_name="Debug Code Agent",
